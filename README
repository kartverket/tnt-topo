--- conflicted
+++ resolved
@@ -1,49 +1,35 @@
-# 🗺️ TNT Topo - Norwegian Topographic Map Services
+# TNT Topo - QGIS Project Files
 
-![QGIS](https://img.shields.io/badge/QGIS-3.16+-green?logo=qgis)
-![License](https://img.shields.io/badge/License-Norwegian%20Mapping%20Authority-orange)
-![Layers](https://img.shields.io/badge/Layers-2016+-blue)
-![Python](https://img.shields.io/badge/Python-3.7+-blue?logo=python)
+## Overview
+This repository contains QGIS project files for the TNT team's new Topographic map service. The project files define map layers, styling, and data sources for cartographic production.
 
-<<<<<<< HEAD
-> **Comprehensive QGIS project files for Norwegian topographic mapping services, including mainland Norway, Jan Mayen, and Svalbard territories.**
-=======
 ## Main Project Files
 The main project files are moved to an houseintern s3 solution for now.le
->>>>>>> cce03915
 
-## 📋 Overview
+## Test Project Files
+These files are used for testing and development purposes and might be removed in the future:
+- **data/enkel.qgs** - Simplified version with a reduced set of layers from the main project
+- **data/earth.qgs** - Test file containing selected Natural Earth dataset layers
 
-This repository contains handling and setup for QGIS project files. 
+## Scripts
+The `/scripts` directory contains utilities for managing QGIS project files:
 
+- **clean_qgis_for_git.py** - Removes sensitive credentials from QGIS project files before committing to Git
+- **qgis_handling.py** - Handles QGIS project operations including:
+  - Reinserting passwords from environment variables
+  - Extracting datasources
+  - Replacing datasource connections
+  - URL encoding for special characters
+  - Extracting layers by datasource pattern
+- **install_hooks.py** - Installs Git hooks for password protection
+- **download_data.py** - Downloads geospatial data for the QGIS projects
 
-### 🧪 Development & Testing
-Development files for testing and experimentation:
+## Usage
 
-| File | Description | Purpose |
-|------|-------------|---------|
-| **`data/enkel.qgs`** | 📋 Simplified layer subset | Testing, development |
-| **`data/earth.qgs`** | 🌍 Natural Earth datasets | International context |
-
-## 🚀 Quick Start
-
-### Prerequisites
-- **QGIS 3.16+** (LTR recommended) - [Download QGIS](https://qgis.org/download/)
-- **Python 3.7+** for automation scripts
-- **Network connection** for live data services
-- **Git** for version control
-
-### Getting Started
-1. **Clone the repository**:
-   ```bash
-   git clone https://github.com/your-org/tnt-topo.git
-   cd tnt-topo
-   ```
-
-2. **Install dependencies**:
-   ```bash
-   pip install -r requirements.txt
-   ```
+### Installing Dependencies
+```bash
+pip install -r requirements.txt
+```
 
 3. **Set up Git hooks** (recommended):
    ```bash
@@ -169,40 +155,8 @@
 5. **Clean before commit**: Pre-commit hook automatically runs
 6. **Commit and push**: `git add . && git commit -m "Description" && git push`
 
-### 🛡️ Security Best Practices
-- **Never commit credentials** - Use environment variables
-- **Install Git hooks** - Automatic credential checking
-- **Use secure connections** - HTTPS/SSL for data sources
-- **Review changes** - Check diffs before committing
-
-### 🧪 Testing
-- **Use test projects** - `enkel.qgs` and `earth.qgs` for experiments
-- **Validate data sources** - Check all connections work
-- **Test scale ranges** - Verify layer visibility at different scales
-- **Performance testing** - Monitor rendering speed with large datasets
-
-### 🔗 Data Sources
-- **🏛️ Norwegian Mapping Authority (Kartverket)** - Primary data provider
-- **🌍 Natural Earth** - International context (development only)
-
-## 📚 Resources & Links
-
-### 📖 Documentation
-- **[🗺️ Full Layer Documentation](docs/Topo_2025.md)** - Complete technical specifications
-- **[QGIS Documentation](https://docs.qgis.org/)** - Official QGIS user guides
-- **[Norwegian Mapping Authority](https://kartverket.no/)** - Data provider information
-
-### 🎨 Cartographic Resources  
-- **[Cartographic Guidelines](https://kartverket.no/en/geodata)** - Norwegian mapping standards
-
-### 🔧 Development Tools
-- **[QGIS Server](https://docs.qgis.org/3.28/en/docs/server_manual/)** - Web map services
-- **[PyQGIS Documentation](https://qgis.org/pyqgis/)** - Python automation
-- **[GDAL/OGR](https://gdal.org/)** - Geospatial data processing
-
----
-
-**📍 Repository**: [github.com/your-org/tnt-topo](https://github.com/your-org/tnt-topo)  
-**📧 Contact**: TNT Topographic Team  
-**📅 Last Updated**: June 2025  
-**🏷️ Version**: 2025.1+### Contributing
+For contributing to this repository:
+1. Ensure your QGIS project files are cleaned of credentials before committing
+2. Install the Git hooks to automatically prevent committing files with credentials
+3. Use environment variables for storing sensitive data